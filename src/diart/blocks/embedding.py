--- conflicted
+++ resolved
@@ -91,15 +91,8 @@
 
     def __call__(self, segmentation: TemporalFeatures) -> TemporalFeatures:
         weights = self.formatter.cast(segmentation)  # shape (batch, frames, speakers)
-<<<<<<< HEAD
-        with torch.no_grad():
-            probs = torch.softmax(self.beta * weights, dim=-1)
-            weights = torch.pow(weights, self.gamma) * torch.pow(probs, self.gamma)
-            weights[weights < 1e-8] = 1e-8
-=======
         with torch.inference_mode():
             weights = F.overlapped_speech_penalty(weights, self.gamma, self.beta)
->>>>>>> c15e395b
             if self.normalize:
                 min_values = weights.min(dim=1, keepdim=True).values
                 max_values = weights.max(dim=1, keepdim=True).values
