import base64
import time
from typing import Optional, Text, Union, Any, Dict

import matplotlib.pyplot as plt
import numpy as np
from pyannote.core import Annotation, Segment, SlidingWindowFeature, notebook

from .progress import ProgressBar
<<<<<<< HEAD
from . import pipelines
=======
from . import blocks
>>>>>>> 569c68fa


class Chronometer:
    def __init__(self, unit: Text, progress_bar: Optional[ProgressBar] = None):
        self.unit = unit
        self.progress_bar = progress_bar
        self.current_start_time = None
        self.history = []

    @property
    def is_running(self):
        return self.current_start_time is not None

    def start(self):
        self.current_start_time = time.monotonic()

    def stop(self, do_count: bool = True):
        msg = "No start time available, Did you call stop() before start()?"
        assert self.current_start_time is not None, msg
        end_time = time.monotonic() - self.current_start_time
        self.current_start_time = None
        if do_count:
            self.history.append(end_time)

    def report(self):
        print_fn = print
        if self.progress_bar is not None:
            print_fn = self.progress_bar.write
        print_fn(
            f"Took {np.mean(self.history).item():.3f} "
            f"(+/-{np.std(self.history).item():.3f}) seconds/{self.unit} "
            f"-- ran {len(self.history)} times"
        )


def parse_hf_token_arg(hf_token: Union[bool, Text]) -> Union[bool, Text]:
    if isinstance(hf_token, bool):
        return hf_token
    if hf_token.lower() == "true":
        return True
    if hf_token.lower() == "false":
        return False
    return hf_token


def get(data: Dict[Text, Any], key: Text, default: Any) -> Any:
    return data[key] if key in data else default


def encode_audio(waveform: np.ndarray) -> Text:
    data = waveform.astype(np.float32).tobytes()
    return base64.b64encode(data).decode("utf-8")


def decode_audio(data: Text) -> np.ndarray:
    # Decode chunk encoded in base64
    byte_samples = base64.decodebytes(data.encode("utf-8"))
    # Recover array from bytes
    samples = np.frombuffer(byte_samples, dtype=np.float32)
    return samples.reshape(1, -1)


def get_padding_left(stream_duration: float, chunk_duration: float) -> float:
    if stream_duration < chunk_duration:
        return chunk_duration - stream_duration
    return 0


def repeat_label(label: Text):
    while True:
        yield label


def get_pipeline_class(class_name: Text) -> type:
<<<<<<< HEAD
    pipeline_class = getattr(pipelines, class_name, None)
=======
    pipeline_class = getattr(blocks, class_name, None)
>>>>>>> 569c68fa
    msg = f"Pipeline '{class_name}' doesn't exist"
    assert pipeline_class is not None, msg
    return pipeline_class


def get_padding_right(latency: float, step: float) -> float:
    return latency - step


def serialize_prediction(value: Union[Annotation, Text]) -> Text:
    if isinstance(value, Annotation):
        return value.to_rttm()
    return value


def visualize_feature(duration: Optional[float] = None):
    def apply(feature: SlidingWindowFeature):
        if duration is None:
            notebook.crop = feature.extent
        else:
            notebook.crop = Segment(feature.extent.end - duration, feature.extent.end)
        plt.rcParams["figure.figsize"] = (8, 2)
        notebook.plot_feature(feature)
        plt.tight_layout()
        plt.show()
    return apply


def visualize_annotation(duration: Optional[float] = None):
    def apply(annotation: Annotation):
        extent = annotation.get_timeline().extent()
        if duration is None:
            notebook.crop = extent
        else:
            notebook.crop = Segment(extent.end - duration, extent.end)
        plt.rcParams["figure.figsize"] = (8, 2)
        notebook.plot_annotation(annotation)
        plt.tight_layout()
        plt.show()
    return apply<|MERGE_RESOLUTION|>--- conflicted
+++ resolved
@@ -6,12 +6,8 @@
 import numpy as np
 from pyannote.core import Annotation, Segment, SlidingWindowFeature, notebook
 
+from . import pipelines
 from .progress import ProgressBar
-<<<<<<< HEAD
-from . import pipelines
-=======
-from . import blocks
->>>>>>> 569c68fa
 
 
 class Chronometer:
@@ -86,11 +82,7 @@
 
 
 def get_pipeline_class(class_name: Text) -> type:
-<<<<<<< HEAD
     pipeline_class = getattr(pipelines, class_name, None)
-=======
-    pipeline_class = getattr(blocks, class_name, None)
->>>>>>> 569c68fa
     msg = f"Pipeline '{class_name}' doesn't exist"
     assert pipeline_class is not None, msg
     return pipeline_class
