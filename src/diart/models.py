--- conflicted
+++ resolved
@@ -1,15 +1,11 @@
 from __future__ import annotations
 
-<<<<<<< HEAD
-import numpy as np
-=======
 from abc import ABC
 from pathlib import Path
 from typing import Optional, Text, Union, Callable, List
 
 import numpy as np
 import onnxruntime
->>>>>>> c15e395b
 import torch
 import torch.nn as nn
 from requests import HTTPError
@@ -44,12 +40,7 @@
         return self.model.audio
 
     def forward(self, waveform: torch.Tensor) -> torch.Tensor:
-<<<<<<< HEAD
-        return self.powerset.to_multilabel(self.model(waveform), soft=False)
-=======
         return self.powerset.to_multilabel(self.model(waveform))
->>>>>>> c15e395b
-
 
 class PyannoteLoader:
     def __init__(self, model_info, hf_token: Union[Text, bool, None] = True):
@@ -65,11 +56,6 @@
                 model = PowersetAdapter(model)
             return model
         except HTTPError:
-<<<<<<< HEAD
-            return PretrainedSpeakerEmbedding(
-                self.model_info, use_auth_token=self.hf_token
-            )
-=======
             pass
         except ModuleNotFoundError:
             pass
@@ -126,8 +112,6 @@
         }
         output = self.session.run([self.output_name], inputs)[0]
         return torch.from_numpy(output).float().to(args[0].device)
->>>>>>> c15e395b
-
 
 class LazyModel(ABC):
     def __init__(self, loader: Callable[[], Callable]):
@@ -143,11 +127,7 @@
         if not self.is_in_memory():
             self.model = self.get_model()
 
-<<<<<<< HEAD
-    def to(self, device: torch.device) -> "LazyModel":
-=======
     def to(self, device: torch.device) -> LazyModel:
->>>>>>> c15e395b
         self.load()
         self.model = self.model.to(device)
         return self
@@ -156,11 +136,7 @@
         self.load()
         return self.model(*args, **kwargs)
 
-<<<<<<< HEAD
-    def eval(self) -> "LazyModel":
-=======
     def eval(self) -> LazyModel:
->>>>>>> c15e395b
         self.load()
         if isinstance(self.model, nn.Module):
             self.model.eval()
@@ -224,24 +200,6 @@
         """
         return super().__call__(waveform)
 
-<<<<<<< HEAD
-
-class PyannoteSegmentationModel(SegmentationModel):
-    def __init__(self, model_info, hf_token: Union[Text, bool, None] = True):
-        super().__init__(PyannoteLoader(model_info, hf_token))
-
-    @property
-    def sample_rate(self) -> int:
-        self.load()
-        return self.model.audio.sample_rate
-
-    @property
-    def duration(self) -> float:
-        self.load()
-        return self.model.specifications.duration
-
-=======
->>>>>>> c15e395b
 
 class EmbeddingModel(LazyModel):
     """Minimal interface for an embedding model."""
@@ -280,8 +238,6 @@
         loader = ONNXLoader(model_path, input_names, output_name)
         return EmbeddingModel(loader)
 
-<<<<<<< HEAD
-=======
     @staticmethod
     def from_pretrained(
         model, use_hf_token: Union[Text, bool, None] = True
@@ -291,7 +247,6 @@
                 return EmbeddingModel.from_onnx(model)
         return EmbeddingModel.from_pyannote(model, use_hf_token)
 
->>>>>>> c15e395b
     def __call__(
         self, waveform: torch.Tensor, weights: Optional[torch.Tensor] = None
     ) -> torch.Tensor:
@@ -309,13 +264,4 @@
         embeddings = super().__call__(waveform, weights)
         if isinstance(embeddings, np.ndarray):
             embeddings = torch.from_numpy(embeddings)
-<<<<<<< HEAD
-        return embeddings
-
-
-class PyannoteEmbeddingModel(EmbeddingModel):
-    def __init__(self, model_info, hf_token: Union[Text, bool, None] = True):
-        super().__init__(PyannoteLoader(model_info, hf_token))
-=======
-        return embeddings
->>>>>>> c15e395b
+        return embeddings